--- conflicted
+++ resolved
@@ -1,10 +1,6 @@
 {
   "name": "n8n-nodes-hanna",
-<<<<<<< HEAD
-  "version": "1.3.2",
-=======
   "version": "1.3.1",
->>>>>>> c852bfa0
   "description": "n8n community nodes for Hanna IRC Bot integration",
   "keywords": [
     "n8n-community-node-package",
